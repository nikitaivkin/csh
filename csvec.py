import math
import numpy as np
import copy
import torch

LARGEPRIME = 2**61-1

class CSVec(object):
    """ Simple Count Sketched Vector """
    def __init__(self, d, c, r, k=None, epsilon=None, doInitialize=True):
        self.r = r # num of rows
        self.c = c # num of columns
        self.d = d # vector dimensionality
        self.k = k # threshold for unsketching
        self.epsilon = epsilon # threshold for unsketching

        if not doInitialize:
            return

        # initialize the sketch
        self.table = np.zeros((r, c))

        # initialize hashing functions for each row:
        # 2 random numbers for bucket hashes + 4 random numbers for
        # sign hashes
        # maintain existing random state so we don't mess with
        # the main module trying to set the random seed but still
        # get reproducible hashes for the same value of r
        rand_state = np.random.get_state()
        np.random.seed(42)
        self.hashes = np.random.randint(0, LARGEPRIME, (r, 6)).astype(int)
        self.hashes = torch.from_numpy(self.hashes).cuda()
        np.random.set_state(rand_state)

        tokens = np.arange(self.d).reshape((1, self.d))
        tokens = torch.from_numpy(tokens).cuda()

        # computing sign hashes (4 wise independence)
        h1 = self.hashes[:,2:3]
        h2 = self.hashes[:,3:4]
        h3 = self.hashes[:,4:5]
        h4 = self.hashes[:,5:6]
        self.signs = (((h1 * tokens + h2) * tokens + h3) * tokens + h4)
        self.signs = (self.signs % LARGEPRIME % 2 * 2 - 1).float()

        # computing bucket hashes  (2-wise independence)
        h1 = self.hashes[:,0:1]
        h2 = self.hashes[:,1:2]
        self.buckets = (h1 * tokens + h2) % LARGEPRIME % self.c

        self.table = torch.from_numpy(self.table).float().cuda()

    def zero(self):
<<<<<<< HEAD
        self.table = np.zeros(self.table.shape)

    def __deepcopy__(self, memodict={}):
        # don't initialize new CSVec, since that will calculate bc,
        # which is slow, even though we can just copy it over
        # directly without recomputing it
        newCSVec = CSVec(d=self.d, c=self.c, r=self.r,
                         k=self.k, epsilon=self.epsilon,
                         doInitialize=False)
        newCSVec.table   = copy.deepcopy(self.table)
        newCSVec.hashes  = copy.deepcopy(self.hashes)
        newCSVec.signs   = copy.deepcopy(self.signs)
        newCSVec.buckets = copy.deepcopy(self.buckets)
        # CORRECTNESS CHECK
        #newCSVec.bc      = copy.deepcopy(self.bc)
        return newCSVec

    def __add__(self, other):
        # a bit roundabout in order to avoid initializing a new CSVec
        returnCSVec = copy.deepcopy(self)
        returnCSVec += other
        return returnCSVec
=======
        self.table[] = np.zeros(self.table.shape)

#    # Nikita:  __deepcopy__ is the only used in __add__, 
#    #         therefore redundunt, we can have just __iadd__,
    # def __deepcopy__(self, memodict={}):
    #     # don't initialize new CSVec, since that will calculate bc,
    #     # which is slow, even though we can just copy it over
    #     # directly without recomputing it
    #     newCSVec = CSVec(d=self.d, c=self.c, r=self.r,
    #                      epsilon=self.epsilon, doInitialize=False)
    #     newCSVec.table   = copy.deepcopy(self.table)
    #     newCSVec.hashes  = copy.deepcopy(self.hashes)
    #     newCSVec.signs   = copy.deepcopy(self.signs)
    #     newCSVec.buckets = copy.deepcopy(self.buckets)
    #     # CORRECTNESS CHECK
    #     #newCSVec.bc      = copy.deepcopy(self.bc)
    #     return newCSVec
#    # Nikita: redundunt, we can have just __iadd__ 
    # def __add__(self, other):
    #     # a bit roundabout in order to avoid initializing a new CSVec
    #     returnCSVec = copy.deepcopy(self)
    #     returnCSVec += other
    #     return returnCSVec
>>>>>>> 808341af

    def __iadd__(self, other):
        if isinstance(other, ptCSVec):
            self.accumulateCSVec(other)
        elif isinstance(other, torch.Tensor):
            self.accumulateVec(other)
        else:
            raise ValueError("Can't add this to a CSVec: {}".format(other))
        return self

    #@profile
    def accumulateVec(self, vec):
        # updating the sketch
        # Nikita: this assert need to be fixed
        # assert(len(vec.shape) == 1 and vec.size == self.d)
        for r in range(self.r):
            self.table[r,:] += torch.bincount(input=self.buckets[r,:],
                                           weights=self.signs[r,:] * vec,
                                           minlength=self.c)

    def accumulateCSVec(self, csVec):
        # merges csh sketch into self
        assert(self.d == csVec.d)
        assert(self.c == csVec.c)
        assert(self.r == csVec.r)
        self.table += csVec.table

<<<<<<< HEAD
    def _findHHK(self, k):
        assert(k is not None)
        vals = self._findValues(np.arange(self.d))
        HHs = np.argsort(vals**2)[-k:]
        return HHs, vals[HHs]

        # below is a potentially faster (but broken ha) version
        # of the code above. Leaving it here for now in case it
        # makes any speed difference later, but I kinda doubt it...

        # set a conservative threshold to quickly rule out
        # most possible heavy hitters
        thr = 0.1 / np.sqrt(self.c)
        mediumHitters = np.array([])
        while True:
            mediumHitters, mediumHittersVals = self._findHHThr(thr)
            if mediumHitters.size >= k:
                break

            # if mediumHitters.size < k even with this threshold,
            # use an even lower threshold next iteration
            # and warn the user
            print("THRESHOLD TOO HIGH!!")
            thr *= 0.1

        # get HHs from the medium hitters
        percentile = 100 * (1 - k / mediumHitters.size)
        cutoff = np.percentile(mediumHittersVals**2, percentile)
        HHs = np.where(mediumHittersVals**2 >= cutoff)[0]

        # in case there are multiple values of mediumHittersVals
        # exactly equal to cutoff, now take the topk by sorting
        if len(HHs) != k:
            assert(len(HHs) > k)
            HHs = np.argsort(mediumHittersVals[HHs]**2)[:k]
        HHValues = mediumHittersVals[HHs]

        return HHs, HHValues

    def _findHHThr(self, thr):
        assert(thr is not None)
        # to figure out which items are heavy hitters, check whether
        # self.table exceeds thr (in magnitude) in at least r/2 of
        # the rows. These elements are exactly those for which the median
        # exceeds thr, but computing the median is expensive, so only
        # calculate it after we identify which ones are heavy
        tablefiltered = 1 * (self.table > thr) - 1 * (self.table < -thr)
        est = np.zeros(self.d)
        for r in range(self.r):
            est += tablefiltered[r,self.buckets[r,:]] * self.signs[r,:]
        est = (  1 * (est >=  math.ceil(self.r/2.))
               - 1 * (est <= -math.ceil(self.r/2.)))

        # HHs - heavy coordinates
        HHs = np.nonzero(est)[0]
        return HHs, self._findValues(HHs)
=======
    def findHH(self, thr):
        # next 5 lines ensure that we compute the median
        # only for those who is heavy
        tablefiltered = (self.table > thr).float() - (self.table < -thr).float()
        est = torch.zeros(self.d, device=torch.device("cuda")).float()
        for r in range(self.r):
            est += tablefiltered[r,self.buckets[r,:]] * self.signs[r,:]
        est = (  1 * (est >=  math.ceil(self.r/2.)).float()
               - 1 * (est <= -math.ceil(self.r/2.)).float())
        
        # HHs- heavy coordinates
        HHs = torch.nonzero(est)
>>>>>>> 808341af


    def _findValues(self, coords):
        # estimating frequency of input coordinates
        vals = []
        for r in range(self.r):
<<<<<<< HEAD
            vals.append(self.table[r, self.buckets[r, coords]]
                      * self.signs[r, coords])

        # take the median over rows in the sketch
        return np.median(np.array(vals), axis=0)

    def findHHs(self, k=None, thr=None):
        assert((k is None) != (thr is None))
        if k is not None:
            return self._findHHK(k)
        else:
            return self._findHHThr(thr)
=======
            est.append((self.table[r,self.buckets[r,HHs]]
                        *self.signs[r,HHs]).cpu().numpy())
            
        return HHs.cpu().numpy(), np.median(np.array(est), 0)
>>>>>>> 808341af

    def unSketch(self):
        # either self.epsilon or self.k might be specified
        # (but not both). Act accordingly
        if self.epsilon is None:
            thr = None
        else:
            thr = self.epsilon * self.l2estimate()

        hhs = self.findHHs(k=self.k, thr=thr)

        if self.k is not None:
            assert(len(hhs[1]) == self.k)
        if self.epsilon is not None:
            assert((hhs[1] < thr).sum() == 0)

        # the unsketched vector is 0 everywhere except for HH
        # coordinates, which are set to the HH values
        unSketched = np.zeros(self.d)
        unSketched[hhs[0]] = hhs[1]
        return unSketched

    def l2estimate(self):
        # l2 norm esimation from the sketch
<<<<<<< HEAD
        return np.sqrt(np.median(np.sum(self.table**2, 1)))
=======
        return np.sqrt(torch.median(torch.sum(self.table**2,1)).item())


#    def vec2bs(self, vec):
#        vec.shape = 1, len(vec)
#        # computing bucket hashes  (2-wise independence)
#        buckets = (self.hashes[:,0:1]*vec + self.hashes[:,1:2])%LARGEPRIME%self.c
#        # computing sign hashes (4 wise independence)
#        signs = (((self.hashes[:,2:3]*vec + self.hashes[:,3:4])*vec + self.hashes[:,4:5])*vec + self.hashes[:,5:6])%LARGEPRIME%2 * 2 - 1
#        vec.shape =  vec.shape[1]
#        return buckets, signs
#
#    def updateVec(self, vec):
#        # computing all hashes \\ can potentially precompute and store
#        buckets, signs = self.vec2bs(np.arange(self.d))
#        # updating the sketch
#        print self.table
#        for r in range(self.r):
#            self.table[r,buckets[r,:]] += vec * signs[r,:]
#        print self.table

#    def evalFreq(self):
#        # computing hashes
#        buckets, signs = self.vec2bs(np.arange(self.d))
#        # returning estimation of frequency for item
#        estimates = [self.table[r,buckets[r,:]] * signs[r,:] for r in range(self.r)]
#        print self.table#[r,buckets[r,:]]
#        print estimates
#        #return np.median(estimates,0)
#
>>>>>>> 808341af
<|MERGE_RESOLUTION|>--- conflicted
+++ resolved
@@ -4,13 +4,15 @@
 import torch
 
 LARGEPRIME = 2**61-1
+device = 'cuda' if torch.cuda.is_available() else 'cpu'
 
 class CSVec(object):
     """ Simple Count Sketched Vector """
     def __init__(self, d, c, r, k=None, epsilon=None, doInitialize=True):
         self.r = r # num of rows
         self.c = c # num of columns
-        self.d = d # vector dimensionality
+        # need int() here b/c annoying np returning np.int64...
+        self.d = int(d) # vector dimensionality
         self.k = k # threshold for unsketching
         self.epsilon = epsilon # threshold for unsketching
 
@@ -18,7 +20,7 @@
             return
 
         # initialize the sketch
-        self.table = np.zeros((r, c))
+        self.table = torch.zeros((r, c), device=device)
 
         # initialize hashing functions for each row:
         # 2 random numbers for bucket hashes + 4 random numbers for
@@ -26,33 +28,32 @@
         # maintain existing random state so we don't mess with
         # the main module trying to set the random seed but still
         # get reproducible hashes for the same value of r
-        rand_state = np.random.get_state()
-        np.random.seed(42)
-        self.hashes = np.random.randint(0, LARGEPRIME, (r, 6)).astype(int)
-        self.hashes = torch.from_numpy(self.hashes).cuda()
-        np.random.set_state(rand_state)
-
-        tokens = np.arange(self.d).reshape((1, self.d))
-        tokens = torch.from_numpy(tokens).cuda()
+        rand_state = torch.random.get_rng_state()
+        torch.random.manual_seed(42)
+        self.hashes = torch.randint(0, LARGEPRIME, (r, 6),
+                                    dtype=torch.int64, device=device)
+        torch.random.set_rng_state(rand_state)
+
+        tokens = torch.arange(self.d, dtype=torch.int64, device=device)
+        tokens = tokens.reshape((1, self.d))
 
         # computing sign hashes (4 wise independence)
         h1 = self.hashes[:,2:3]
         h2 = self.hashes[:,3:4]
         h3 = self.hashes[:,4:5]
         h4 = self.hashes[:,5:6]
-        self.signs = (((h1 * tokens + h2) * tokens + h3) * tokens + h4)
-        self.signs = (self.signs % LARGEPRIME % 2 * 2 - 1).float()
+        self.signs = h1 * tokens
+        self.signs.add_(h2).mul_(tokens).add_(h3).mul_(tokens).add_(h4)
+        #self.signs = (((h1 * tokens + h2) * tokens + h3) * tokens + h4)
+        self.signs = (self.signs % LARGEPRIME % 2).float().mul_(2).add_(-1)
 
         # computing bucket hashes  (2-wise independence)
         h1 = self.hashes[:,0:1]
         h2 = self.hashes[:,1:2]
         self.buckets = (h1 * tokens + h2) % LARGEPRIME % self.c
 
-        self.table = torch.from_numpy(self.table).float().cuda()
-
     def zero(self):
-<<<<<<< HEAD
-        self.table = np.zeros(self.table.shape)
+        self.table.zero_()
 
     def __deepcopy__(self, memodict={}):
         # don't initialize new CSVec, since that will calculate bc,
@@ -74,34 +75,9 @@
         returnCSVec = copy.deepcopy(self)
         returnCSVec += other
         return returnCSVec
-=======
-        self.table[] = np.zeros(self.table.shape)
-
-#    # Nikita:  __deepcopy__ is the only used in __add__, 
-#    #         therefore redundunt, we can have just __iadd__,
-    # def __deepcopy__(self, memodict={}):
-    #     # don't initialize new CSVec, since that will calculate bc,
-    #     # which is slow, even though we can just copy it over
-    #     # directly without recomputing it
-    #     newCSVec = CSVec(d=self.d, c=self.c, r=self.r,
-    #                      epsilon=self.epsilon, doInitialize=False)
-    #     newCSVec.table   = copy.deepcopy(self.table)
-    #     newCSVec.hashes  = copy.deepcopy(self.hashes)
-    #     newCSVec.signs   = copy.deepcopy(self.signs)
-    #     newCSVec.buckets = copy.deepcopy(self.buckets)
-    #     # CORRECTNESS CHECK
-    #     #newCSVec.bc      = copy.deepcopy(self.bc)
-    #     return newCSVec
-#    # Nikita: redundunt, we can have just __iadd__ 
-    # def __add__(self, other):
-    #     # a bit roundabout in order to avoid initializing a new CSVec
-    #     returnCSVec = copy.deepcopy(self)
-    #     returnCSVec += other
-    #     return returnCSVec
->>>>>>> 808341af
 
     def __iadd__(self, other):
-        if isinstance(other, ptCSVec):
+        if isinstance(other, CSVec):
             self.accumulateCSVec(other)
         elif isinstance(other, torch.Tensor):
             self.accumulateVec(other)
@@ -109,11 +85,9 @@
             raise ValueError("Can't add this to a CSVec: {}".format(other))
         return self
 
-    #@profile
     def accumulateVec(self, vec):
         # updating the sketch
-        # Nikita: this assert need to be fixed
-        # assert(len(vec.shape) == 1 and vec.size == self.d)
+        assert(len(vec.size()) == 1 and vec.size()[0] == self.d)
         for r in range(self.r):
             self.table[r,:] += torch.bincount(input=self.buckets[r,:],
                                            weights=self.signs[r,:] * vec,
@@ -126,16 +100,16 @@
         assert(self.r == csVec.r)
         self.table += csVec.table
 
-<<<<<<< HEAD
     def _findHHK(self, k):
         assert(k is not None)
-        vals = self._findValues(np.arange(self.d))
-        HHs = np.argsort(vals**2)[-k:]
+        vals = self._findValues(torch.arange(self.d, device=device))
+        HHs = torch.sort(vals**2)[1][-k:]
         return HHs, vals[HHs]
 
         # below is a potentially faster (but broken ha) version
         # of the code above. Leaving it here for now in case it
         # makes any speed difference later, but I kinda doubt it...
+        # also it isn't even ported to pytorch
 
         # set a conservative threshold to quickly rule out
         # most possible heavy hitters
@@ -173,42 +147,27 @@
         # the rows. These elements are exactly those for which the median
         # exceeds thr, but computing the median is expensive, so only
         # calculate it after we identify which ones are heavy
-        tablefiltered = 1 * (self.table > thr) - 1 * (self.table < -thr)
-        est = np.zeros(self.d)
+        tablefiltered = (  (self.table >  thr).float()
+                         - (self.table < -thr).float())
+        est = torch.zeros(self.d, device=device) #XXX .float()?
         for r in range(self.r):
             est += tablefiltered[r,self.buckets[r,:]] * self.signs[r,:]
-        est = (  1 * (est >=  math.ceil(self.r/2.))
-               - 1 * (est <= -math.ceil(self.r/2.)))
+        est = (  (est >=  math.ceil(self.r/2.)).float()
+               - (est <= -math.ceil(self.r/2.)).float())
 
         # HHs - heavy coordinates
-        HHs = np.nonzero(est)[0]
+        HHs = torch.nonzero(est)
         return HHs, self._findValues(HHs)
-=======
-    def findHH(self, thr):
-        # next 5 lines ensure that we compute the median
-        # only for those who is heavy
-        tablefiltered = (self.table > thr).float() - (self.table < -thr).float()
-        est = torch.zeros(self.d, device=torch.device("cuda")).float()
-        for r in range(self.r):
-            est += tablefiltered[r,self.buckets[r,:]] * self.signs[r,:]
-        est = (  1 * (est >=  math.ceil(self.r/2.)).float()
-               - 1 * (est <= -math.ceil(self.r/2.)).float())
-        
-        # HHs- heavy coordinates
-        HHs = torch.nonzero(est)
->>>>>>> 808341af
-
 
     def _findValues(self, coords):
         # estimating frequency of input coordinates
-        vals = []
+        vals = torch.zeros(self.r, coords.size()[0], device=device)
         for r in range(self.r):
-<<<<<<< HEAD
-            vals.append(self.table[r, self.buckets[r, coords]]
-                      * self.signs[r, coords])
+            vals[r] = (self.table[r, self.buckets[r, coords]]
+                       * self.signs[r, coords])
 
         # take the median over rows in the sketch
-        return np.median(np.array(vals), axis=0)
+        return vals.median(dim=0)[0]
 
     def findHHs(self, k=None, thr=None):
         assert((k is None) != (thr is None))
@@ -216,12 +175,6 @@
             return self._findHHK(k)
         else:
             return self._findHHThr(thr)
-=======
-            est.append((self.table[r,self.buckets[r,HHs]]
-                        *self.signs[r,HHs]).cpu().numpy())
-            
-        return HHs.cpu().numpy(), np.median(np.array(est), 0)
->>>>>>> 808341af
 
     def unSketch(self):
         # either self.epsilon or self.k might be specified
@@ -240,43 +193,10 @@
 
         # the unsketched vector is 0 everywhere except for HH
         # coordinates, which are set to the HH values
-        unSketched = np.zeros(self.d)
+        unSketched = torch.zeros(self.d, device=device)
         unSketched[hhs[0]] = hhs[1]
         return unSketched
 
     def l2estimate(self):
         # l2 norm esimation from the sketch
-<<<<<<< HEAD
-        return np.sqrt(np.median(np.sum(self.table**2, 1)))
-=======
         return np.sqrt(torch.median(torch.sum(self.table**2,1)).item())
-
-
-#    def vec2bs(self, vec):
-#        vec.shape = 1, len(vec)
-#        # computing bucket hashes  (2-wise independence)
-#        buckets = (self.hashes[:,0:1]*vec + self.hashes[:,1:2])%LARGEPRIME%self.c
-#        # computing sign hashes (4 wise independence)
-#        signs = (((self.hashes[:,2:3]*vec + self.hashes[:,3:4])*vec + self.hashes[:,4:5])*vec + self.hashes[:,5:6])%LARGEPRIME%2 * 2 - 1
-#        vec.shape =  vec.shape[1]
-#        return buckets, signs
-#
-#    def updateVec(self, vec):
-#        # computing all hashes \\ can potentially precompute and store
-#        buckets, signs = self.vec2bs(np.arange(self.d))
-#        # updating the sketch
-#        print self.table
-#        for r in range(self.r):
-#            self.table[r,buckets[r,:]] += vec * signs[r,:]
-#        print self.table
-
-#    def evalFreq(self):
-#        # computing hashes
-#        buckets, signs = self.vec2bs(np.arange(self.d))
-#        # returning estimation of frequency for item
-#        estimates = [self.table[r,buckets[r,:]] * signs[r,:] for r in range(self.r)]
-#        print self.table#[r,buckets[r,:]]
-#        print estimates
-#        #return np.median(estimates,0)
-#
->>>>>>> 808341af
